--- conflicted
+++ resolved
@@ -14,10 +14,6 @@
 
 func main() {
 	init()         // ERROR "undefined.*init"
-<<<<<<< HEAD
-	runtime.init() // ERROR "undefined.*runtime\.init|undefined: runtime"
-=======
-	runtime.init() // ERROR "undefined.*runtime\.init|reference to undefined name"
->>>>>>> 89f38323
+	runtime.init() // ERROR "undefined.*runtime\.init|reference to undefined name|undefined: runtime"
 	var _ = init   // ERROR "undefined.*init"
 }